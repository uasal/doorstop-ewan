--- conflicted
+++ resolved
@@ -34,11 +34,7 @@
                  CP437: '    ',
                  ASCII: '    '}}
 
-<<<<<<< HEAD
-log = common.logger(__name__)  # pylint: disable=C0103
-=======
 log = common.logger(__name__)
->>>>>>> 323cb807
 
 
 class Tree(BaseValidatable):  # pylint: disable=R0902
@@ -177,11 +173,7 @@
             msg = "no parent specified for {}".format(document)
             log.info(msg)
             prefixes = ', '.join(document.prefix for document in self)
-<<<<<<< HEAD
-            log.info("parent options: {}".format(document, prefixes))
-=======
             log.info("parent options: {}".format(prefixes))
->>>>>>> 323cb807
             raise DoorstopError(msg)
 
     # attributes #############################################################
