# SPDX-License-Identifier: LGPL-3.0-only

"""Abstract interface to publishers."""

import os
from abc import ABCMeta, abstractmethod
from re import compile as re_compile
from typing import Any, Dict

from markdown import markdown

from doorstop import common, settings
from doorstop.common import DoorstopError
from doorstop.core.template import get_template
from doorstop.core.types import is_tree

log = common.logger(__name__)


class BasePublisher(metaclass=ABCMeta):
    """Abstract base class for publishers.

    All functions marked as @abstractmethod must be defined by the publisher
    class.

    All other functions are standard and _can_ be overridden _if needed_.
    """

    def __init__(self, obj, ext):
        """Initialize publisher class."""
        self.object = obj
        self.ext = ext
        self.path = ""
        self.document = None
        self.documentPath = ""
        self.assetsPath = ""
        self.template = ""
        self.linkify = None
        self.index = None
        self.matrix = None
        # Define lists.
        self.list: Dict[str, Dict[str, Any]] = {}
        self.list["depth"] = {"itemize": 0, "enumerate": 0}
        self.list["indent"] = {"itemize": 0, "enumerate": 0}
        self.list["found"] = {"itemize": False, "enumerate": False}
        # Create regexps.
        self.list["regexp"] = {
            "itemize": re_compile(r"^\s*[\*+-]\s(.*)"),
            "enumerate": re_compile(r"^\s*\d+\.\s(.*)"),
        }
        self.list["sub"] = {
            "itemize": re_compile(r"^\s*[\*+-]\s"),
            "enumerate": re_compile(r"^\s*\d+\.\s"),
        }

    def setup(self, linkify, index, matrix):
        """Check and store linkfy, index and matrix settings."""
        if linkify is None:
            self.linkify = is_tree(self.object) and self.ext in [".html", ".md", ".tex"]
        else:
            self.linkify = linkify
        if index is None:
            self.index = is_tree(self.object) and self.ext == ".html"
        else:
            self.index = index
        if matrix is None:
            self.matrix = is_tree(self.object)
        else:
            self.matrix = matrix

    def preparePublish(self):
        """Prepare publish.

        Replace this with code that should be run _before_ a document or tree
        is published.
        """

    def publishAction(self, document, path):
        """Publish action.

        Replace this with code that should be run _for each_ document
        _during_ publishing.
        """
        self.document = document
        # If path does not end with self.ext, add it.
        if not path.endswith(self.ext):
            self.documentPath = os.path.join(path, document.prefix + self.ext)
        else:
            self.documentPath = path

    def concludePublish(self):
        """Conclude publish.

        Replace this with code that should be run _after_ a document or tree
        is published.
        """

    @abstractmethod
    def table_of_contents(
        self, linkify=None, obj=None
    ):  # pragma: no cover (abstract method)
        """Yield lines for a table of contents.

        :param linkify: turn links into hyperlinks
        :param obj: Item, list of Items, or Document to publish

        :return: iterator of lines of text

        """
        raise NotImplementedError

    @abstractmethod
    def lines(self, obj, **kwargs):  # pragma: no cover (abstract method)
        """Yield lines for a report.

        :param obj: Item, list of Items, or Document to publish
        :param linkify: turn links into hyperlinks

        :return: iterator of lines of text

        """
        raise NotImplementedError

    @abstractmethod
    def create_index(
        self, directory, index=None, extensions=(".html",), tree=None
    ):  # pragma: no cover (abstract method)
        """Create an index of all files in a directory.

        :param directory: directory for index
        :param index: filename for index
        :param extensions: file extensions to include
        :param tree: optional tree to determine index structure

        """

        raise NotImplementedError

    def create_matrix(self, directory):  # pragma: no cover (abstract method)
        """Create a traceability table."""
        raise NotImplementedError

    def _matrix_content(self):
        """Yield rows of content for the traceability matrix in csv format."""
        yield tuple(map(extract_prefix, self.object.documents))
        for row in self.object.get_traceability():
            yield tuple(map(extract_uid, row))

    @abstractmethod
    def format_attr_list(self, item, linkify):  # pragma: no cover (abstract method)
        """Create an attribute list for a heading."""
        raise NotImplementedError

    @abstractmethod
    def format_ref(self, item):  # pragma: no cover (abstract method)
        """Format an external reference."""
        raise NotImplementedError

    @abstractmethod
    def format_references(self, item):  # pragma: no cover (abstract method)
        """Format an external reference."""
        raise NotImplementedError

    @abstractmethod
    def format_links(self, items, linkify):  # pragma: no cover (abstract method)
        """Format a list of linked items."""
        raise NotImplementedError

    @abstractmethod
    def format_item_link(
        self, item, linkify=True
    ):  # pragma: no cover (abstract method)
        """Format an item link."""
        raise NotImplementedError

    @abstractmethod
    def format_label_links(
        self, label, links, linkify
    ):  # pragma: no cover (abstract method)
        """Join a string of label and links with formatting."""
        raise NotImplementedError

    def get_line_generator(self):
        """Return the lines generator for the class."""
        return self.lines

    def setPath(self, path):
        """Set the export path of the tree and/or document."""
        self.path = path

    def getDocumentPath(self):
        """Get the export path of the individual document."""
        return self.documentPath

    def processTemplates(self, template):
        """Retrieve the template and its path."""
        self.assetsPath, self.template = get_template(
            self.object, self.path, self.ext, template
        )

    def getAssetsPath(self):
        """Get the assets path of the individual document."""
        return self.assetsPath

    def getTemplate(self):
        """Get the template."""
        return self.template

    def getIndex(self):
        """Get the index flag."""
        return self.index

    def getMatrix(self):
        """Get the matrix flag."""
        return self.matrix

    def getLinkify(self):
        """Get the linkify flag."""
        return self.linkify

    def process_lists(self, line, next_line):
        """Process lists in the line. Intended for LaTeX and HTML publishers."""
        # Don't process custom attributes.
        if "CUSTOM-ATTRIB" in line:
            return (False, "", line)
        # Loop over both list types.
        for temp_type in ["itemize", "enumerate"]:
            matches = self.list["regexp"][temp_type].findall(line)
            if matches:
                list_type = temp_type
                # Cannot have both types on the same line.
                break
        block = []
        no_paragraph = False
        if matches:
            indent = len(line) - len(line.lstrip())
            if not self.list["found"][list_type]:
                block.append(self.list["start"][list_type])
                self.list["found"][list_type] = True
                self.list["depth"][list_type] = indent
            elif self.list["depth"][list_type] < indent:
                block.append(self.list["start"][list_type])
                if self.list["depth"][list_type] == 0:
                    self.list["indent"][list_type] = indent
                elif (
                    self.list["depth"][list_type] + self.list["indent"][list_type]
                    != indent
                ):
                    raise DoorstopError(
                        "Cannot change indentation depth inside a list."
                    )
                self.list["depth"][list_type] = indent
            elif self.list["depth"][list_type] > indent:
                while self.list["depth"][list_type] > indent:
                    block.append(self.list["end"][list_type])
                    self.list["depth"][list_type] = (
                        self.list["depth"][list_type] - self.list["indent"][list_type]
                    )
        # Check both list types.
        for list_type in ["itemize", "enumerate"]:
            if self.list["found"][list_type]:
                no_paragraph = True
                # Replace the list identifier.
                line = (
                    self.list["sub"][list_type].sub(
                        self.list["start_item"][list_type], line
                    )
                    + self.list["end_item"][list_type]
                )
                # Look ahead - need empty line to end itemize!
                (block, line) = self._check_for_list_end(
                    line, next_line, block, list_type
                )
        if len(block) > 0:
            return (no_paragraph, "\n".join(block), line)
        else:
            return (no_paragraph, "", line)

    def _check_for_list_end(self, line, next_line, block, list_type):
        """Check if the list has ended."""
        if next_line == "" or next_line.startswith("<p>"):
            block.append(line)
            while self.list["depth"][list_type] > 0:
                block.append(self.list["end"][list_type])
                self.list["depth"][list_type] = (
                    self.list["depth"][list_type] - self.list["indent"][list_type]
                )
            line = self.list["end"][list_type]
            self.list["found"][list_type] = False
            self.list["depth"][list_type] = 0
        return (block, line)


def extract_prefix(document):
    """Return the document prefix."""
    return document.prefix


def extract_uid(item):
    """Return the item uid."""
    if item:
        return item.uid
    else:
        return None


def format_level(level):
    """Convert a level to a string and keep zeros if not a top level."""
    text = str(level)
    if text.endswith(".0") and len(text) > 3:
        text = text[:-2]
    return text


def get_document_attributes(obj, is_html=False, extensions=None):
    """Try to get attributes from document."""
    doc_attributes = {}
<<<<<<< HEAD
    doc_attributes["name"] = "doc-" + obj.prefix
    doc_attributes["title"] = "Requirements"
    doc_attributes["ref"] = "GitLab"
=======
    doc_attributes["name"] = "Doc-" + obj.prefix
    doc_attributes["title"] = settings.PROJECT
    doc_attributes["ref"] = settings.DOC_REPO
>>>>>>> 9d0f7ad6
    doc_attributes["by"] = "-"
    doc_attributes["major"] = "-"
    doc_attributes["minor"] = ""
    doc_attributes["copyright"] = ""
    try:
        attribute_defaults = obj.__getattribute__("_attribute_defaults")
    except AttributeError:
        attribute_defaults = None
    if attribute_defaults:
        if "doc" in attribute_defaults:
            if "name" in attribute_defaults["doc"]:
                # Name should only be set if it is not empty.
                if attribute_defaults["doc"]["name"] != "":
                    doc_attributes["name"] = attribute_defaults["doc"]["name"]
            if "title" in attribute_defaults["doc"]:
                doc_attributes["title"] = attribute_defaults["doc"]["title"]
            if "ref" in attribute_defaults["doc"]:
                doc_attributes["ref"] = attribute_defaults["doc"]["ref"]
            if "by" in attribute_defaults["doc"]:
                doc_attributes["by"] = attribute_defaults["doc"]["by"]
            if "major" in attribute_defaults["doc"]:
                doc_attributes["major"] = attribute_defaults["doc"]["major"]
            if "minor" in attribute_defaults["doc"]:
                doc_attributes["minor"] = attribute_defaults["doc"]["minor"]
            if "copyright" in attribute_defaults["doc"]:
                doc_attributes["copyright"] = attribute_defaults["doc"]["copyright"]
    # Check output format. If html we need go convert from markdown.
    if is_html:
        # Only convert title and copyright.
        doc_attributes["title"] = markdown(
            doc_attributes["title"], extensions=extensions
        )
        doc_attributes["copyright"] = markdown(
            doc_attributes["copyright"], extensions=extensions
        )

    return doc_attributes<|MERGE_RESOLUTION|>--- conflicted
+++ resolved
@@ -315,15 +315,9 @@
 def get_document_attributes(obj, is_html=False, extensions=None):
     """Try to get attributes from document."""
     doc_attributes = {}
-<<<<<<< HEAD
-    doc_attributes["name"] = "doc-" + obj.prefix
-    doc_attributes["title"] = "Requirements"
-    doc_attributes["ref"] = "GitLab"
-=======
     doc_attributes["name"] = "Doc-" + obj.prefix
     doc_attributes["title"] = settings.PROJECT
     doc_attributes["ref"] = settings.DOC_REPO
->>>>>>> 9d0f7ad6
     doc_attributes["by"] = "-"
     doc_attributes["major"] = "-"
     doc_attributes["minor"] = ""
