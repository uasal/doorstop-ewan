--- conflicted
+++ resolved
@@ -20,7 +20,6 @@
     def lock(self, path):
         log.info("simulated lock on: {}...".format(path))
 
-<<<<<<< HEAD
     def edit(self, path):
         log.info("simulated edit on: {}...".format(path))
 
@@ -32,11 +31,3 @@
 
     def commit(self, message=None):
         log.info("simulated save")
-
-    @property
-    def ignores(self):  # pragma: no cover (manual test)
-        return ("*/env/*", "*/apidocs/*", "*/build/lib/*")
-=======
-    def save(self, message=None):
-        log.info("simulated save")
->>>>>>> da7913fd
