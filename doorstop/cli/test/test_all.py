--- conflicted
+++ resolved
@@ -312,9 +312,18 @@
         os.chdir(self.cwd)
         shutil.rmtree(self.temp)
 
-    def test_export_unknown(self):
+    def test_export_document_error_unknown(self):
         """Verify 'doorstop export' returns an error for an unknown format."""
         self.assertRaises(SystemExit, main, ['export', 'req', 'req.fake'])
+
+    def test_export_document_error_directory(self):
+        """Verify 'doorstop publish' returns an error with a directory."""
+        self.assertRaises(SystemExit, main, ['export', 'req', self.temp])
+
+    def test_export_document_error_no_extension(self):
+        """Verify 'doorstop publish' returns an error with no extension."""
+        path = os.path.join(self.temp, 'req')
+        self.assertRaises(SystemExit, main, ['export', 'req', path])
 
     def test_export_document_stdout(self):
         """Verify 'doorstop export' can create output."""
@@ -439,99 +448,6 @@
         self.assertRaises(SystemExit, main, ['publish', 'all'])
 
 
-<<<<<<< HEAD
-@unittest.skipUnless(os.getenv(ENV), REASON)  # pylint: disable=R0904
-class TestImport(unittest.TestCase):  # pylint: disable=R0904
-
-    """Integration tests for the 'doorstop import' command."""  # pylint: disable=C0103
-
-    def tearDown(self):
-        try:
-            shutil.rmtree(os.path.join(ROOT, 'tmp'))
-        except IOError:
-            pass
-        try:
-            os.remove(os.path.join(REQS, 'REQ099.yml'))
-        except IOError:
-            pass
-
-    def test_import_document(self):
-        """Verify 'doorstop import' can import a document."""
-        self.assertRaises(SystemExit,
-                          main, ['import', '--document', 'TMP', 'tmp'])
-
-    def test_import_document_with_parent(self):
-        """Verify 'doorstop import' can import a document with a parent."""
-        self.assertIs(None, main(['import', '--document', 'TMP', 'tmp',
-                                  '--parent', 'REQ']))
-
-    def test_import_item(self):
-        """Verify 'doorstop import' can import an item.."""
-        self.assertIs(None, main(['import', '--item', 'REQ', 'REQ099']))
-
-    def test_import_item_with_attrs(self):
-        """Verify 'doorstop import' can import an item with attributes."""
-        self.assertIs(None, main(['import', '--item', 'REQ', 'REQ099',
-                                  '--attrs', "{'text': 'The item text.'}"]))
-
-    def test_import_error(self):
-        """Verify 'doorstop import' requires a document or item."""
-        self.assertRaises(SystemExit, main, ['import', '--attr', "{}"])
-
-
-@unittest.skipUnless(os.getenv(ENV), REASON)  # pylint: disable=R0904
-class TestExport(unittest.TestCase):  # pylint: disable=R0904
-
-    """Integration tests for the 'doorstop export' command."""  # pylint: disable=C0103
-
-    def setUp(self):
-        self.cwd = os.getcwd()
-        self.temp = tempfile.mkdtemp()
-
-    def tearDown(self):
-        os.chdir(self.cwd)
-        shutil.rmtree(self.temp)
-
-    def test_export_document_error_unknown(self):
-        """Verify 'doorstop export' returns an error for an unknown format."""
-        self.assertRaises(SystemExit, main, ['export', 'req', 'req.fake'])
-
-    def test_export_document_error_directory(self):
-        """Verify 'doorstop publish' returns an error with a directory."""
-        self.assertRaises(SystemExit, main, ['export', 'req', self.temp])
-
-    def test_export_document_error_no_extension(self):
-        """Verify 'doorstop publish' returns an error with no extension."""
-        path = os.path.join(self.temp, 'req')
-        self.assertRaises(SystemExit, main, ['export', 'req', path])
-
-    def test_export_document_stdout(self):
-        """Verify 'doorstop export' can create output."""
-        self.assertIs(None, main(['export', 'tut']))
-
-    def test_export_document_stdout_width(self):
-        """Verify 'doorstop export' can create output."""
-        self.assertIs(None, main(['export', 'tut', '--width', '72']))
-
-    def test_export_document_yaml(self):
-        """Verify 'doorstop export' can create a YAML file."""
-        path = os.path.join(self.temp, 'tut.yml')
-        self.assertIs(None, main(['export', 'tut', path]))
-        self.assertTrue(os.path.isfile(path))
-
-    def test_export_document_xlsx(self):
-        """Verify 'doorstop export' can create an XLSX file."""
-        path = os.path.join(self.temp, 'tut.xlsx')
-        self.assertIs(None, main(['export', 'tut', path]))
-        self.assertTrue(os.path.isfile(path))
-
-    def test_export_tree_no_path(self):
-        """Verify 'doorstop export' returns an error with no path."""
-        self.assertRaises(SystemExit, main, ['export', 'all'])
-
-
-=======
->>>>>>> 0b088afe
 @patch('doorstop.cli.main._run', Mock(return_value=True))  # pylint: disable=R0904
 class TestLogging(unittest.TestCase):  # pylint: disable=R0904
 
